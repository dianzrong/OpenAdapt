#!/bin/bash
set -e
set -x

################################    PARAMETERS   ################################

# Change these if a different version of Python is required
pythonCmd="python3.10"
pythonVerStr="Python 3.10*"
pythonInstallerLoc="https://www.python.org/ftp/python/3.10.11/python-3.10.11-macos11.pkg"

################################ HELPER FUNCTIONS ################################

# Remove OpenAdapt if it exists
Cleanup() {
    if [ -d "../OpenAdapt" ]; then
        cd ..
        rm -rf OpenAdapt
        echo "Deleted OpenAdapt directory"
    fi
}

# Run a command and ensure it did not fail
RunAndCheck() {

    if $1 ; then
        echo "Success: $2"
    else
        echo "Failed: $2"
        Cleanup
        exit 1
    fi
}
<<<<<<< HEAD

# Install the required dependencies for the SVG Mixin
# Specifically for Vtracer and Cairo
InstallSVGDependencies() {
    if [[ "$OSTYPE" == "darwin"* ]]; then
        RunAndCheck "curl --proto '=https' --tlsv1.2 -sSf https://sh.rustup.rs | sh -s -- -y --default-toolchain 1.55.0" "install rust"
        RunAndCheck "cargo install vtracer" "install vtracer"
        
        # Check the type of chip
        cpu=$(sysctl machdep.cpu.brand_string)
        if [[ $cpu == *"Intel"* ]]; then
            RunAndCheck "brew install cairo" "install cairo for Apple Intel chip"
        else
            RunAndCheck "arch -arm64 brew install cairo" "install cairo for Apple Silicon"
        fi
    else
        echo "Unsupported Operating System : $OSTYPE"
        exit 1
    fi
}

[ -d "OpenAdapt" ] && mv OpenAdapt OpenAdapt-$(date +%Y-%m-%d_%H-%M-%S)
RunAndCheck "git clone https://github.com/MLDSAI/OpenAdapt.git" "clone git repo"
=======
>>>>>>> e2015f3a

# Install a command using brew
BrewInstall() {
    dependency=$1

    brew install "$dependency"
    if ! CheckCMDExists "$dependency"; then
        echo "Failed to download $dependency"
        Cleanup
        exit 1
    fi
}

# Return true if a command/exe is available
CheckCMDExists() {
    command=$1

    if command -v "$command" >/dev/null 2>&1; then
        return 0
    else
        return 1
    fi
}

CheckPythonExists() {
    # Use Python alias of required version if it exists
    if CheckCMDExists $pythonCmd; then
        return
    fi

    # Use Python exe if it exists and is the required version
    pythonGenCmd="python"
    if CheckCMDExists $pythonGenCmd; then
        res=$(python3 --version)
        if echo "$res" | grep -q "$pythonVerStr"; then
            return
        fi
    fi

    # Install required Python version
    echo Installing Python
    brew install python@3.10

<<<<<<< HEAD
InstallSVGDependencies

# the following line generates a warning:
#   [notice] To update, run: pip install --upgrade pip
pip install -e .
=======
    # Make sure python is now available and the right version
    if CheckCMDExists $pythonCmd; then
        res=$(python3.10 --version)
        if [[ "$res" =~ $pythonVerStr ]]; then
            return
        fi
    fi

    # Otherwise, Python is not available
    echo "Error after installing python"
    Cleanup
    exit 1
}

################################ INSTALLATION ################################

# Download brew
if ! CheckCMDExists "brew"; then
    echo Downloading brew, follow the instructions
    bash -c "`curl -fsSL https://raw.githubusercontent.com/Homebrew/install/HEAD/install.sh`"

    # Check the type of chip
    cpu=$(sysctl machdep.cpu.brand_string)
        if [[ $cpu == *"Apple"* ]]; then
            # Add brew to PATH
            echo 'eval "$(/opt/homebrew/bin/brew shellenv)"' >> ~/.zprofile
            eval "$(/opt/homebrew/bin/brew shellenv)"
        fi
    
    brewExists=$(CheckCMDExists "brew")
    if ! CheckCMDExists "brew"; then
        echo "Failed to download brew"
        Cleanup
        exit 1
    fi
fi

if ! CheckCMDExists "git"; then
    BrewInstall "git"
fi

if ! CheckCMDExists "tesseract"; then
    BrewInstall "tesseract"
fi

CheckPythonExists

[ -d "OpenAdapt" ] && mv OpenAdapt OpenAdapt-$(date +%Y-%m-%d_%H-%M-%S)
RunAndCheck "git clone https://github.com/MLDSAI/OpenAdapt.git" "Clone git repo"

cd OpenAdapt
>>>>>>> e2015f3a

RunAndCheck "pip3.10 install poetry" "Install Poetry"
RunAndCheck "poetry install" "Install Python dependencies"
RunAndCheck "poetry run alembic upgrade head" "Update database"
RunAndCheck "poetry run pytest" "Run tests"
RunAndCheck "poetry shell" "Activate virtual environment"
echo OpenAdapt installed successfully!<|MERGE_RESOLUTION|>--- conflicted
+++ resolved
@@ -1,6 +1,5 @@
 #!/bin/bash
 set -e
-set -x
 
 ################################    PARAMETERS   ################################
 
@@ -31,32 +30,6 @@
         exit 1
     fi
 }
-<<<<<<< HEAD
-
-# Install the required dependencies for the SVG Mixin
-# Specifically for Vtracer and Cairo
-InstallSVGDependencies() {
-    if [[ "$OSTYPE" == "darwin"* ]]; then
-        RunAndCheck "curl --proto '=https' --tlsv1.2 -sSf https://sh.rustup.rs | sh -s -- -y --default-toolchain 1.55.0" "install rust"
-        RunAndCheck "cargo install vtracer" "install vtracer"
-        
-        # Check the type of chip
-        cpu=$(sysctl machdep.cpu.brand_string)
-        if [[ $cpu == *"Intel"* ]]; then
-            RunAndCheck "brew install cairo" "install cairo for Apple Intel chip"
-        else
-            RunAndCheck "arch -arm64 brew install cairo" "install cairo for Apple Silicon"
-        fi
-    else
-        echo "Unsupported Operating System : $OSTYPE"
-        exit 1
-    fi
-}
-
-[ -d "OpenAdapt" ] && mv OpenAdapt OpenAdapt-$(date +%Y-%m-%d_%H-%M-%S)
-RunAndCheck "git clone https://github.com/MLDSAI/OpenAdapt.git" "clone git repo"
-=======
->>>>>>> e2015f3a
 
 # Install a command using brew
 BrewInstall() {
@@ -100,13 +73,6 @@
     echo Installing Python
     brew install python@3.10
 
-<<<<<<< HEAD
-InstallSVGDependencies
-
-# the following line generates a warning:
-#   [notice] To update, run: pip install --upgrade pip
-pip install -e .
-=======
     # Make sure python is now available and the right version
     if CheckCMDExists $pythonCmd; then
         res=$(python3.10 --version)
@@ -148,8 +114,29 @@
     BrewInstall "git"
 fi
 
+# for scrubbing
 if ! CheckCMDExists "tesseract"; then
     BrewInstall "tesseract"
+fi
+
+# for SVG mixin
+if ! CheckCMDExists "vtracer"; then
+    if ! CheckCMDExists "cargo"; then
+       BrewInstall "rust"
+    fi
+    RunAndCheck "cargo install vtracer" "install vtracer"
+fi
+
+# for SVG mixin test
+if ! CheckCMDExists "cairosvg"; then
+    cpu=$(sysctl machdep.cpu.brand_string)
+    if [[ $cpu == *"Intel"* ]]; then
+        RunAndCheck "brew install cairo" "install cairo for Apple Intel chip"
+    else
+        RunAndCheck "arch -arm64 brew install cairo" "install cairo for Apple Silicon"
+    fi
+    # add new path to profile
+    echo "export DYLD_FALLBACK_LIBRARY_PATH=/opt/homebrew/lib" >> ~/.zprofile
 fi
 
 CheckPythonExists
@@ -158,7 +145,6 @@
 RunAndCheck "git clone https://github.com/MLDSAI/OpenAdapt.git" "Clone git repo"
 
 cd OpenAdapt
->>>>>>> e2015f3a
 
 RunAndCheck "pip3.10 install poetry" "Install Poetry"
 RunAndCheck "poetry install" "Install Python dependencies"
