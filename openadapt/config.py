--- conflicted
+++ resolved
@@ -30,14 +30,11 @@
     "RECORD_READ_ACTIVE_ELEMENT_STATE": False,
     # TODO: remove?
     "REPLAY_STRIP_ELEMENT_STATE": True,
-<<<<<<< HEAD
     "IGNORE_WARNINGS": True,
-=======
     # ACTION EVENT CONFIGURATIONS
     "ACTION_TEXT_SEP": "-",
     "ACTION_TEXT_NAME_PREFIX": "<",
-    "ACTION_TEXT_NAME_SUFFIX": ">"
->>>>>>> b92309ce
+    "ACTION_TEXT_NAME_SUFFIX": ">",
 }
 
 
@@ -71,14 +68,9 @@
 SCRUB_LANGUAGE = "en"
 SCRUB_CONFIG_TRF = {
     "nlp_engine_name": "spacy",
-    "models": [
-        {
-        "lang_code": "en", 
-        "model_name": "en_core_web_trf"
-        }
-    ],
+    "models": [{"lang_code": "en", "model_name": "en_core_web_trf"}],
 }
-DEFAULT_SCRUB_FILL_COLOR = (255,0,0)
+DEFAULT_SCRUB_FILL_COLOR = (255, 0, 0)
 SCRUB_IGNORE_ENTITIES = [
     # 'US_PASSPORT',
     # 'US_DRIVER_LICENSE',
